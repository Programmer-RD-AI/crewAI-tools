--- conflicted
+++ resolved
@@ -13,12 +13,12 @@
 from pydantic import PrivateAttr
 
 
-<<<<<<< HEAD
 class LinkupSearchTool(BaseTool):
-=======
-class LinkupSearchTool:
->>>>>>> 185948c6
     name: str = "Linkup Search Tool"
+    description: str = (
+        "Performs an API call to Linkup to retrieve contextual information."
+    )
+    _client: LinkupClient = PrivateAttr()  # type: ignore
     description: str = (
         "Performs an API call to Linkup to retrieve contextual information."
     )
